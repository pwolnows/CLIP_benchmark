"""Console script for clip_benchmark."""
import argparse
import sys
import random
import json
import torch
import csv
from copy import copy
import os
from itertools import product
from clip_benchmark.datasets.builder import build_dataset, get_dataset_collate_fn, get_dataset_default_task, dataset_collection, get_dataset_collection_from_file
from clip_benchmark.metrics import image_caption_selection, zeroshot_classification, zeroshot_retrieval, linear_probe, captioning
from clip_benchmark.model_collection import get_model_collection_from_file, model_collection
from clip_benchmark.models import load_clip, MODEL_TYPES

def get_parser_args():
    parser = argparse.ArgumentParser()
    subparsers = parser.add_subparsers()
    
    parser_eval = subparsers.add_parser('eval', help='Evaluate')
    parser_eval.add_argument('--dataset', type=str, default="cifar10", nargs="+", help="Dataset(s) to use for the benchmark. Can be the name of a dataset, or a collection name ('vtab', 'vtab+', 'imagenet_robustness', 'retrieval') or path of a text file where each line is a dataset name")
    parser_eval.add_argument('--dataset_root', default="root", type=str, help="dataset root folder where the datasets are downloaded. Can be in the form of a template depending on dataset name, e.g., --dataset_root='datasets/{dataset}'. This is useful if you evaluate on multiple datasets.")
    parser_eval.add_argument('--split', type=str, default="test", help="Dataset split to use")
    parser_eval.add_argument('--test_split', dest="split", action='store', type=str, default="test", help="Dataset split to use")
    parser_eval.add_argument('--train_split', type=str, nargs="+", default="train", help="Dataset(s) train split names")
    mutually_exclusive = parser_eval.add_mutually_exclusive_group()
    mutually_exclusive.add_argument('--val_split', default=None, type=str, nargs="+", help="Dataset(s) validation split names. Mutually exclusive with val_proportion.")
    mutually_exclusive.add_argument('--val_proportion', default=None, type=float, nargs="+", help="what is the share of the train dataset will be used for validation part, if it doesn't predefined. Mutually exclusive with val_split")
    parser_eval.add_argument('--model', type=str, nargs="+", default=["ViT-B-32-quickgelu"], help="Model architecture to use from OpenCLIP")
    parser_eval.add_argument('--pretrained', type=str, nargs="+", default=["laion400m_e32"], help="Model checkpoint name to use from OpenCLIP")
    parser_eval.add_argument('--pretrained_model', type=str, default="", nargs="+", help="Pre-trained model(s) to use. Can be the full model name where `model` and `pretrained` are comma separated (e.g., --pretrained_model='ViT-B-32-quickgelu,laion400m_e32'), a model collection name ('openai' or 'openclip_base' or 'openclip_multilingual' or 'openclip_all'), or path of a text file where each line is a model fullname where model and pretrained are comma separated (e.g., ViT-B-32-quickgelu,laion400m_e32). --model and --pretrained are ignored if --pretrained_model is used.")
    parser_eval.add_argument('--task', type=str, default="auto", choices=["zeroshot_classification", "zeroshot_retrieval", "linear_probe", "captioning", "image_caption_selection", "auto"], help="Task to evaluate on. With --task=auto, the task is automatically inferred from the dataset.")
    parser_eval.add_argument('--no_amp', action="store_false", dest="amp", default=True, help="whether to use mixed precision")
    parser_eval.add_argument('--num_workers', default=4, type=int)
    parser_eval.add_argument('--recall_k', default=[5], type=int, help="for retrieval, select the k for Recall@K metric. ", nargs="+",)
    parser_eval.add_argument('--fewshot_k', default=-1, type=int, help="for linear probe, how many shots. -1 = whole dataset.")
    parser_eval.add_argument('--fewshot_epochs', default=10, type=int, help="for linear probe, how many epochs.")
    parser_eval.add_argument('--fewshot_lr', default=0.1, type=float, help="for linear probe, what is the learning rate.")
    parser_eval.add_argument("--skip_load", action="store_true", help="for linear probes, when everything is cached, no need to load model.")
    parser_eval.add_argument("--distributed", action="store_true", help="evaluation in parallel")
    parser_eval.add_argument('--seed', default=0, type=int, help="random seed.")
    parser_eval.add_argument('--batch_size', default=64, type=int)
    parser_eval.add_argument('--normalize', default=True, type=bool, help="features normalization")
    parser_eval.add_argument('--model_cache_dir', default=None, type=str, help="directory to where downloaded models are cached")
    parser_eval.add_argument('--feature_root', default="features", type=str, help="feature root folder where the features are stored.")
    parser_eval.add_argument('--annotation_file', default="", type=str, help="text annotation file for retrieval datasets. Only needed  for when `--task` is `zeroshot_retrieval`.")
    parser_eval.add_argument('--custom_classname_file', default=None, type=str, help="use custom json file with classnames for each dataset, where keys are dataset names and values are list of classnames.")
    parser_eval.add_argument('--custom_template_file', default=None, type=str, help="use custom json file with prompts for each dataset, where keys are dataset names and values are list of prompts. For instance, to use CuPL prompts, use --custom_template_file='cupl_prompts.json'")
    parser_eval.add_argument('--dump_classnames', default=False, action="store_true", help="dump classnames to the results json file.")
    parser_eval.add_argument('--dump_templates', default=False, action="store_true", help="dump templates to the results json file.")

    parser_eval.add_argument('--language', default="en", type=str, nargs="+", help="language(s) of classname and prompts to use for zeroshot classification.")
    parser_eval.add_argument('--output', default="result.json", type=str, help="output file where to dump the metrics. Can be in form of a template, e.g., --output='{dataset}_{pretrained}_{model}_{language}_{task}.json'")
    parser_eval.add_argument('--quiet', dest='verbose', action="store_false", help="suppress verbose messages")
    parser_eval.add_argument('--save_clf', default=None, type=str, help="optionally save the classification layer output by the text tower")
    parser_eval.add_argument('--load_clfs', nargs='+', default=[], type=str, help="optionally load and average mutliple layers output by text towers.")
    parser_eval.add_argument('--skip_existing', default=False, action="store_true", help="whether to skip an evaluation if the output file exists.")
    parser_eval.add_argument('--model_type', default="open_clip", type=str, choices=MODEL_TYPES, help="clip model type")
    parser_eval.add_argument('--wds_cache_dir', default=None, type=str, help="optional cache directory for webdataset only")
    parser_eval.set_defaults(which='eval')

    parser_build = subparsers.add_parser('build', help='Build CSV from evaluations')
    parser_build.add_argument('files', type=str,  nargs="+", help="path(s) of JSON result files")
    parser_build.add_argument('--output', type=str,  default="benchmark.csv", help="CSV output file")
    parser_build.set_defaults(which='build')

    args = parser.parse_args()
    return parser, args

def main():
    parser, base = get_parser_args()
    if not hasattr(base, "which"):
        parser.print_help()
        return
    if base.which == "eval":
        main_eval(base)
    elif base.which == "build":
        main_build(base)

def main_build(base):
    # Build a benchmark single CSV file from a set of evaluations (JSON files)
    rows = []
    fieldnames = set()
    for path in base.files:
        data = json.load(open(path))
        row = {}
        row.update(data["metrics"])
        row.update(data)
        del row["metrics"]
        row['model_fullname'] = row['model'] + ' ' + row['pretrained']
        for field in row.keys():
            fieldnames.add(field)
        rows.append(row)
    with open(base.output, 'w') as csvfile:
        writer = csv.DictWriter(csvfile, fieldnames=fieldnames)
        writer.writeheader()
        for row in rows:
            writer.writerow(row)

def main_eval(base):
    # Get list of pre-trained models to evaluate
    pretrained_model = _as_list(base.pretrained_model)
    if pretrained_model:
        models = []
        for name in pretrained_model:
            if os.path.isfile(name):
                # if path, read file, each line is a pre-trained model
                models.extend(get_model_collection_from_file(name))
            elif name in model_collection:
                # if part of `model_collection`, retrieve from it
                models.extend(model_collection[name])
            else:
                # if not, assume it is in the form of `model,pretrained`
                model, pretrained = name.split(',')
                models.append((model, pretrained))
    else:
        models = list(product(base.model, base.pretrained))

    # Ge list of datasets to evaluate on
    datasets = []
    for name in _as_list(base.dataset):
        if os.path.isfile(name):
            # If path, read file, each line is a dataset name
            datasets.extend(get_dataset_collection_from_file(name))
        elif name in dataset_collection:
            # if part of `dataset_collection`, retrieve from it
            datasets.extend(dataset_collection[name])
        else:
            # if not, assume it is simply the name of the dataset
            datasets.append(name)
    
    train_splits = _as_list(base.train_split)
    train_splits = _single_option_to_multiple_datasets(train_splits, datasets, "train_split")
    proportions, val_splits = None, None
    if base.val_split is not None:
        val_splits = _as_list(base.val_split)
        val_splits = _single_option_to_multiple_datasets(val_splits, datasets, "val_split")
    if base.val_proportion is not None:
        proportions = _as_list(base.val_proportion)
        proportions = _single_option_to_multiple_datasets(proportions, datasets, "val_proportion")

    dataset_info = {}
    for i in range(len(datasets)):
        dataset_info[datasets[i]] = {
            "train_split": train_splits[i],
            "val_split": val_splits[i] if val_splits is not None else None,
            "proportion": proportions[i] if proportions is not None else None
        }
    
    # Get list of languages to evaluate on
    languages = _as_list(base.language)

    if base.verbose:
        print(f"Models: {models}")
        print(f"Datasets: {datasets}")
        print(f"Languages: {languages}")
    runs = product(models, datasets, languages)
    if base.distributed:
        local_rank, rank, world_size = world_info_from_env()
        runs = list(runs)
        # randomize runs so that runs are balanced across gpus
        random.seed(base.seed)
        random.shuffle(runs)
        runs = [r for i, r in enumerate(runs) if i % world_size == rank]
    for (model, pretrained), (dataset), (language) in runs:
        # We iterative over all possible model/dataset/languages
        args = copy(base)
        args.model = model
        args.pretrained = pretrained
        args.dataset = dataset
        args.language = language
        args.train_split = dataset_info[dataset]["train_split"]
        args.val_split = dataset_info[dataset]["val_split"]
        args.val_proportion = dataset_info[dataset]["proportion"]
        run(args)

def _as_list(l):
    if not l:
        return []
    return [l] if type(l) != list else l

def _single_option_to_multiple_datasets(cur_option, datasets, name):
    cur_len = len(cur_option)
    ds_len = len(datasets)
    if cur_len != ds_len:
        # If user wants to use same value for all datasets
        if cur_len == 1:
            return [cur_option[0]] * ds_len
        else:
            raise ValueError(f"The incommensurable number of {name}")
    else:
        return cur_option

def run(args):
    """Console script for clip_benchmark."""
    if torch.cuda.is_available():
        if args.distributed:
            local_rank, rank, world_size = world_info_from_env()
            device = 'cuda:%d' % local_rank
            torch.cuda.set_device(device)
        else:
            device = "cuda"
        args.device = device
    else:
        args.device = "cpu"
    # set seed.
    torch.manual_seed(args.seed)
    task = args.task
    if args.dataset.startswith("wds/"):
        dataset_name = args.dataset.replace("wds/", "", 1)
    else:
        dataset_name = args.dataset
    if task == "auto":
        task = get_dataset_default_task(dataset_name)
    pretrained_slug = os.path.basename(args.pretrained) if os.path.isfile(args.pretrained) else args.pretrained
    pretrained_slug_full_path = args.pretrained.replace('/', '_') if os.path.isfile(args.pretrained) else args.pretrained
    dataset_slug = dataset_name.replace('/', '_')
    output = args.output.format(
        model=args.model, 
        pretrained=pretrained_slug,
        pretrained_full_path=pretrained_slug_full_path,
        task=task, 
        dataset=dataset_slug,
        language=args.language
    )
    if os.path.exists(output) and args.skip_existing:
        if args.verbose:
            print(f"Skip {output}, exists already.")
        return
    if args.verbose:
        print(f"Running '{task}' on '{dataset_name}' with the model '{args.pretrained}' on language '{args.language}'")
    dataset_root = args.dataset_root.format(dataset=dataset_name, dataset_cleaned=dataset_name.replace("/", "-"))
    if args.skip_load:
        model, transform, collate_fn, dataloader = None, None, None, None
    else:
        model, transform, tokenizer = load_clip(
            model_type=args.model_type,
            model_name=args.model,
            pretrained=args.pretrained,
            cache_dir=args.model_cache_dir,
            device=args.device
        )
        model.eval()
        dataset = build_dataset(
            dataset_name=args.dataset, 
            root=dataset_root, 
            transform=transform, 
            split=args.split, 
            annotation_file=args.annotation_file,
            download=True,
            language=args.language,
            task=task,
            custom_template_file=args.custom_template_file,
            custom_classname_file=args.custom_classname_file,
            wds_cache_dir=args.wds_cache_dir,
        )
        collate_fn = get_dataset_collate_fn(args.dataset)
        if args.verbose:
            try:
                print(f"Dataset size: {len(dataset)}")
            except TypeError:
                print("IterableDataset has no len()")
            print(f"Dataset split: {args.split}")
            if hasattr(dataset, "classes") and dataset.classes:
                try:
                    print(f"Dataset classes: {dataset.classes}")
                    print(f"Dataset number of classes: {len(dataset.classes)}")
                except AttributeError:
                    print("Dataset has no classes.")

        if args.dataset.startswith("wds/"):
            dataloader = torch.utils.data.DataLoader(
                dataset.batched(args.batch_size), batch_size=None, 
                shuffle=False, num_workers=args.num_workers,
            )
        else:
            dataloader = torch.utils.data.DataLoader(
                dataset, batch_size=args.batch_size, 
                shuffle=False, num_workers=args.num_workers, 
                collate_fn=collate_fn
            )
    if task == "zeroshot_classification":
        zeroshot_templates = dataset.templates if hasattr(dataset, "templates") else None
        if args.verbose:
            print(f"Zero-shot templates: {zeroshot_templates}")
        classnames = dataset.classes if hasattr(dataset, "classes") else None
        assert (zeroshot_templates is not None and classnames is not None), "Dataset does not support classification"
        metrics = zeroshot_classification.evaluate(
            model, 
            dataloader, 
            tokenizer, 
            classnames, zeroshot_templates, 
            device=args.device, 
            amp=args.amp,
            verbose=args.verbose,
            save_clf=args.save_clf,
            load_clfs=args.load_clfs,
        )
    elif task == "zeroshot_retrieval":
        metrics = zeroshot_retrieval.evaluate(
            model, 
            dataloader, 
            tokenizer, 
            recall_k_list=args.recall_k,
            device=args.device, 
            amp=args.amp
        )
    elif task == "image_caption_selection":
        metrics = image_caption_selection.evaluate(
            model,
            dataloader,
            tokenizer,
            device=args.device,
            amp=args.amp,
        )
    elif task == "linear_probe":
        # we also need the train and validation splits for linear probing.
        train_dataset = None
        train_dataset = build_dataset(
            dataset_name=args.dataset, 
            root=dataset_root, 
            transform=transform, 
            split=args.train_split, 
            annotation_file=args.annotation_file,
            download=True,
        )
        if args.val_split is not None:
            val_dataset = build_dataset(
                dataset_name=args.dataset, 
                root=dataset_root, 
                transform=transform, 
                split=args.val_split, 
                annotation_file=args.annotation_file,
                download=True,
            )
<<<<<<< HEAD
        else:
            train_dataset, val_dataset = torch.utils.data.random_split(train_dataset, [1 - args.val_proportion, args.val_proportion])
            
=======
        elif args.val_proportion is not None:
            train_dataset, val_dataset = torch.utils.data.random_split(train_dataset, [1 - args.val_proportion, args.val_proportion])
        else:
            val_dataset = None
>>>>>>> 396f8073
        train_dataloader = torch.utils.data.DataLoader(
            train_dataset, batch_size=args.batch_size, 
            shuffle=False, num_workers=args.num_workers, 
            collate_fn=collate_fn, pin_memory=True,
        )
<<<<<<< HEAD
        val_dataloader = torch.utils.data.DataLoader(
            val_dataset, batch_size=args.batch_size, 
            shuffle=False, num_workers=args.num_workers, 
            collate_fn=collate_fn, pin_memory=True,
        )
=======
        if val_dataset is not None:
            val_dataloader = torch.utils.data.DataLoader(
                val_dataset, batch_size=args.batch_size, 
                shuffle=False, num_workers=args.num_workers, 
                collate_fn=collate_fn, pin_memory=True,
            )
        else:
            val_dataloader = None
>>>>>>> 396f8073
        metrics = linear_probe.evaluate(
            model,
            train_dataloader,
            dataloader, 
            args.fewshot_k,
            args.batch_size,
            args.num_workers,
            args.fewshot_lr,
            args.fewshot_epochs,
            (args.model + '-' + args.pretrained + '-' + args.dataset).replace('/', '_'),
            args.seed,
            args.feature_root,
            val_dataloader=val_dataloader,
            device=args.device, 
            normalize=args.normalize,
            amp=args.amp,
            verbose=args.verbose,
        )
    elif task == "captioning":
        metrics = captioning.evaluate(
            model=model, 
            dataloader=dataloader, 
            batch_size=args.batch_size,
            num_workers=args.num_workers,
            device=args.device, 
            amp=args.amp,
            verbose=args.verbose,
            transform=transform
        )
    else:
        raise ValueError("Unsupported task: {}. task should be `zeroshot_classification`, `zeroshot_retrieval`, `linear_probe`, or `captioning`".format(task))
    dump = {
        "dataset": args.dataset,
        "model": args.model,
        "pretrained": args.pretrained,
        "task": task,
        "metrics": metrics,
        "language": args.language,
    }
    if hasattr(dataset, "classes") and dataset.classes and args.dump_classnames:
        dump["classnames"] = dataset.classes
    if hasattr(dataset, "templates") and dataset.templates and args.dump_templates:
        dump["templates"] = dataset.templates
    if args.verbose:
        print(f"Dump results to: {output}")
    with open(output, "w") as f:
        json.dump(dump, f)
    return 0


def world_info_from_env():
    # from openclip
    local_rank = 0
    for v in ('LOCAL_RANK', 'MPI_LOCALRANKID', 'SLURM_LOCALID', 'OMPI_COMM_WORLD_LOCAL_RANK'):
        if v in os.environ:
            local_rank = int(os.environ[v])
            break
    global_rank = 0
    for v in ('RANK', 'PMI_RANK', 'SLURM_PROCID', 'OMPI_COMM_WORLD_RANK'):
        if v in os.environ:
            global_rank = int(os.environ[v])
            break
    world_size = 1
    for v in ('WORLD_SIZE', 'PMI_SIZE', 'SLURM_NTASKS', 'OMPI_COMM_WORLD_SIZE'):
        if v in os.environ:
            world_size = int(os.environ[v])
            break
    return local_rank, global_rank, world_size


if __name__ == "__main__":
    sys.exit(main())  # pragma: no cover<|MERGE_RESOLUTION|>--- conflicted
+++ resolved
@@ -333,28 +333,15 @@
                 annotation_file=args.annotation_file,
                 download=True,
             )
-<<<<<<< HEAD
-        else:
-            train_dataset, val_dataset = torch.utils.data.random_split(train_dataset, [1 - args.val_proportion, args.val_proportion])
-            
-=======
         elif args.val_proportion is not None:
             train_dataset, val_dataset = torch.utils.data.random_split(train_dataset, [1 - args.val_proportion, args.val_proportion])
         else:
             val_dataset = None
->>>>>>> 396f8073
         train_dataloader = torch.utils.data.DataLoader(
             train_dataset, batch_size=args.batch_size, 
             shuffle=False, num_workers=args.num_workers, 
             collate_fn=collate_fn, pin_memory=True,
         )
-<<<<<<< HEAD
-        val_dataloader = torch.utils.data.DataLoader(
-            val_dataset, batch_size=args.batch_size, 
-            shuffle=False, num_workers=args.num_workers, 
-            collate_fn=collate_fn, pin_memory=True,
-        )
-=======
         if val_dataset is not None:
             val_dataloader = torch.utils.data.DataLoader(
                 val_dataset, batch_size=args.batch_size, 
@@ -363,7 +350,6 @@
             )
         else:
             val_dataloader = None
->>>>>>> 396f8073
         metrics = linear_probe.evaluate(
             model,
             train_dataloader,
