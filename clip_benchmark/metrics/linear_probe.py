import os
import time
from tqdm import tqdm
from contextlib import suppress
import torch
import torch.nn.functional as F
from torch.utils.data import Dataset, DataLoader, Sampler
import numpy as np
from .zeroshot_classification import accuracy

from sklearn.metrics import classification_report, balanced_accuracy_score

def assign_learning_rate(param_group, new_lr):
    param_group["lr"] = new_lr

def _warmup_lr(base_lr, warmup_length, step):
    return base_lr * (step + 1) / warmup_length

def cosine_lr(optimizer, base_lrs, warmup_length, steps):
    if not isinstance(base_lrs, list):
        base_lrs = [base_lrs for _ in optimizer.param_groups]
    assert len(base_lrs) == len(optimizer.param_groups)
    def _lr_adjuster(step):
        for param_group, base_lr in zip(optimizer.param_groups, base_lrs):
            if step < warmup_length:
                lr = _warmup_lr(base_lr, warmup_length, step)
            else:
                e = step - warmup_length
                es = steps - warmup_length
                lr = 0.5 * (1 + np.cos(np.pi * e / es)) * base_lr
            assign_learning_rate(param_group, lr)
    return _lr_adjuster


class Featurizer(torch.nn.Module):
    def __init__(self, model, normalize=True):
        super().__init__()
        self.model = model
        self.normalize = normalize

    def forward(self, input):
        image_features = self.model.encode_image(input)
        if self.normalize:
            image_features = F.normalize(image_features, dim=-1)
        return image_features

class FeatureDataset(Dataset):
    def __init__(self, features, targets):
        self.features = features
        self.targets = targets

    def __len__(self):
        return len(self.features)

    def __getitem__(self, i):
        return self.features[i], self.targets[i]


def train(dataloader, input_shape, output_shape, weight_decay, lr, epochs, autocast, device, seed):
    torch.manual_seed(seed)
    model = torch.nn.Linear(input_shape, output_shape)
    devices = [x for x in range(torch.cuda.device_count())]
    model = model.cuda()
    model = torch.nn.DataParallel(model, device_ids=devices)
    optimizer = torch.optim.AdamW(
        model.parameters(),
        lr=lr,
        weight_decay=weight_decay,
    )
    criterion = torch.nn.CrossEntropyLoss()

    len_loader = len(dataloader)
    scheduler = cosine_lr(optimizer, lr, 0., epochs * len_loader)

    for epoch in range(epochs):
        end = time.time()
        for i, (x, y) in enumerate(dataloader):
            x, y = x.cuda(), y.cuda()
            step = i + epoch * len_loader
            data_time = time.time() - end
            scheduler(step)

            optimizer.zero_grad()
            with autocast():
                pred = model(x)
                loss = criterion(pred, y)

            loss.backward()
            optimizer.step()

            batch_time = time.time() - end
            end = time.time()

            if (i % 20) == 1:
                num_samples = i * len(x)
                try:
                    samples_per_epoch = len(dataloader)
                    percent_complete = 100.0 * i / len(dataloader)
                    progress_message = f"[{num_samples}/{samples_per_epoch} ({percent_complete:.0f}%)]"
                except TypeError:
                    progress_message = f"[{num_samples} samples]"
                print(
                    f"Train Epoch: {epoch} {progress_message}\t"
                    f"Loss: {loss.item():.6f}\tData (t) {data_time:.3f}\tBatch (t) {batch_time:.3f}\t"
                    f"LR {optimizer.param_groups[0]['lr']:.5f}"
                )
    return model


def infer(model, dataloader, autocast, device):
    true, pred = [], []
    with torch.no_grad():
        for x, y in tqdm(dataloader):
            x = x.to(device)
            y = y.to(device)

            with autocast():
                logits = model(x)

            pred.append(logits.cpu())
            true.append(y.cpu())
            
    logits = torch.cat(pred)
    target = torch.cat(true)
    return logits, target


def find_peak(wd_list, idxs, train_loader, val_loader, input_shape, output_shape, lr, epochs, autocast, device, verbose, seed):
    best_wd_idx, max_acc = 0, 0
    for idx in idxs:
        weight_decay = wd_list[idx]
        model = train(train_loader, input_shape, output_shape, weight_decay, lr, epochs, autocast, device, seed)
        logits, target = infer(model, val_loader, autocast, device)
        acc1, = accuracy(logits.float(), target.float(), topk=(1,))
        if verbose:
            print(f"Valid accuracy with weight_decay {weight_decay}: {acc1}")
        if max_acc < acc1:
            best_wd_idx, max_acc = idx, acc1
    return best_wd_idx


def evaluate(model, train_dataloader, dataloader, fewshot_k, batch_size, num_workers, lr, epochs, 
             model_id, seed, feature_root, device, val_dataloader=None, normalize=True, amp=True, verbose=False):
    assert device == 'cuda' # need to use cuda for this else too slow
    # first we need to featurize the dataset, and store the result in feature_root
    if not os.path.exists(feature_root):
        os.mkdir(feature_root)
    feature_dir = os.path.join(feature_root, model_id)
    if not os.path.exists(feature_dir):
        os.mkdir(feature_dir)
    
    featurizer = Featurizer(model, normalize).cuda()
    autocast = torch.cuda.amp.autocast if amp else suppress
    if not os.path.exists(os.path.join(feature_dir, 'targets_train.pt')):
        # now we have to cache the features
        devices = [x for x in range(torch.cuda.device_count())]
        featurizer = torch.nn.DataParallel(featurizer, device_ids=devices)

        splits = ["_train", "_val", "_test"]
        for save_str, loader in zip(splits, [train_dataloader, val_dataloader, dataloader]):
            if loader is None:
                continue
            features = []
            targets = []
            num_batches_tracked = 0
            num_cached = 0
            with torch.no_grad():
                for images, target in tqdm(loader):
                    images = images.to(device)

                    with autocast():
                        feature = featurizer(images)
                    
                    features.append(feature.cpu())
                    targets.append(target)

                    num_batches_tracked += 1
                    if (num_batches_tracked % 100) == 0:
                        features = torch.cat(features)
                        targets = torch.cat(targets)
                        
                        torch.save(features, os.path.join(feature_dir, f'features{save_str}_cache_{num_cached}.pt'))
                        torch.save(targets, os.path.join(feature_dir, f'targets{save_str}_cache_{num_cached}.pt'))
                        num_cached += 1
                        features = []
                        targets = []
            
            if len(features) > 0:
                features = torch.cat(features)
                targets = torch.cat(targets)
                torch.save(features, os.path.join(feature_dir, f'features{save_str}_cache_{num_cached}.pt'))
                torch.save(targets, os.path.join(feature_dir, f'targets{save_str}_cache_{num_cached}.pt'))
                num_cached += 1

            features = torch.load(os.path.join(feature_dir, f'features{save_str}_cache_0.pt'))
            targets = torch.load(os.path.join(feature_dir, f'targets{save_str}_cache_0.pt'))
            for k in range(1, num_cached):
                next_features = torch.load(os.path.join(feature_dir, f'features{save_str}_cache_{k}.pt'))
                next_targets = torch.load(os.path.join(feature_dir, f'targets{save_str}_cache_{k}.pt'))
                features = torch.cat((features, next_features))
                targets = torch.cat((targets, next_targets))

            for k in range(num_cached):
                os.remove(os.path.join(feature_dir, f'features{save_str}_cache_{k}.pt'))
                os.remove(os.path.join(feature_dir, f'targets{save_str}_cache_{k}.pt'))

            torch.save(features, os.path.join(feature_dir, f'features{save_str}.pt'))
            torch.save(targets, os.path.join(feature_dir, f'targets{save_str}.pt'))

    features = torch.load(os.path.join(feature_dir, 'features_train.pt'))
    targets = torch.load(os.path.join(feature_dir, 'targets_train.pt'))

    # second, make a dataloader with k features per class. if k = -1, use all features.
    length = len(features)
    perm = [p.item() for p in torch.randperm(length)]
    idxs = []
    counts = {}
    num_classes = 0

    for p in perm:
        target = targets[p].item()
        if target not in counts:
            counts[target] = 0
            num_classes += 1

        if fewshot_k < 0 or counts[target] < fewshot_k:
            counts[target] += 1
            idxs.append(p)

    for c in counts:
        if fewshot_k > 0 and counts[c] != fewshot_k:
            print('insufficient data for this eval')
            return

    train_features = features[idxs]
    train_labels = targets[idxs]
    if val_dataloader is not None:
        features_val = torch.load(os.path.join(feature_dir, 'features_val.pt'))
        targets_val = torch.load(os.path.join(feature_dir, 'targets_val.pt'))
        feature_val_dset = FeatureDataset(features_val, targets_val)
        feature_val_loader = DataLoader(
            feature_val_dset, batch_size=batch_size, 
            shuffle=True, num_workers=num_workers, 
            pin_memory=True,
        )
        feature_train_val_dset = FeatureDataset(np.concatenate((train_features, features_val)), np.concatenate((train_labels, targets_val)))
        feature_train_val_loader = DataLoader(
            feature_train_val_dset, batch_size=batch_size, 
            shuffle=True, num_workers=num_workers, 
            pin_memory=True,
        )
    feature_train_dset = FeatureDataset(train_features, train_labels)
    feature_train_loader = DataLoader(feature_train_dset, batch_size=batch_size, 
                                    shuffle=True, num_workers=num_workers, 
                                    pin_memory=True,
                                )
    features_test = torch.load(os.path.join(feature_dir, 'features_test.pt'))
    targets_test = torch.load(os.path.join(feature_dir, 'targets_test.pt'))
    feature_test_dset = FeatureDataset(features_test, targets_test)
    feature_test_loader = DataLoader(
        feature_test_dset, batch_size=batch_size, 
        shuffle=True, num_workers=num_workers, 
        pin_memory=True,
    )
<<<<<<< HEAD
=======
    input_shape, output_shape = features[0].shape[0], targets.max().item() + 1
>>>>>>> 396f8073
    if val_dataloader is not None:
        # perform openAI-like hyperparameter sweep
        # https://arxiv.org/pdf/2103.00020.pdf A.3
        # instead of scikit-learn LBFGS use FCNNs with AdamW
<<<<<<< HEAD
        input_shape, output_shape = features[0].shape[0], targets.max().item() + 1
=======
>>>>>>> 396f8073
        wd_list = np.logspace(-6, 2, num=97).tolist()
        wd_list_init = np.logspace(-6, 2, num=7).tolist()
        wd_init_idx = [i for i, val in enumerate(wd_list) if val in wd_list_init]
        peak_idx = find_peak(wd_list, wd_init_idx, feature_train_loader, feature_val_loader, input_shape, output_shape, lr, epochs, autocast, device, verbose, seed)
        step_span = 8
        while step_span > 0:
            left, right = max(peak_idx - step_span, 0), min(peak_idx + step_span, len(wd_list)-1)
            peak_idx = find_peak(wd_list, [left, peak_idx, right], feature_train_loader, feature_val_loader, input_shape, output_shape, lr, epochs, autocast, device, verbose, seed)
            step_span //= 2
        best_wd = wd_list[peak_idx]
        train_loader = feature_train_val_loader
    else:
        best_wd = 0
        train_loader = feature_train_loader

    final_model = train(train_loader, input_shape, output_shape, best_wd, lr, epochs, autocast, device, seed)
    logits, target = infer(final_model, feature_test_loader, autocast, device)       
    pred = logits.argmax(axis=1)
    
    # measure accuracy
    if target.max() >= 5:
        acc1, acc5 = accuracy(logits.float(), target.float(), topk=(1, 5))
    else:
        acc1, = accuracy(logits.float(), target.float(), topk=(1,))
        acc5 = float("nan") 
    mean_per_class_recall = balanced_accuracy_score(target, pred)
    fair_info = {
        "weight_decay": best_wd,
        "acc1": acc1,
        "acc5": acc5,
        "mean_per_class_recall": mean_per_class_recall,
        "classification_report": classification_report(target, pred, digits=3)
    }
    if verbose:
        print(fair_info["classification_report"])
        print(f"Test acc1: {acc1} with weight_decay: {best_wd}")
    return {"lp_acc1": fair_info["acc1"], "lp_acc5": fair_info["acc5"], "lp_mean_per_class_recall": fair_info["mean_per_class_recall"], 
            "weight_decay": fair_info['weight_decay'], 'epochs': epochs, 'seed': seed, 'fewshot_k': fewshot_k, 'normalized': normalize}<|MERGE_RESOLUTION|>--- conflicted
+++ resolved
@@ -262,18 +262,11 @@
         shuffle=True, num_workers=num_workers, 
         pin_memory=True,
     )
-<<<<<<< HEAD
-=======
     input_shape, output_shape = features[0].shape[0], targets.max().item() + 1
->>>>>>> 396f8073
     if val_dataloader is not None:
         # perform openAI-like hyperparameter sweep
         # https://arxiv.org/pdf/2103.00020.pdf A.3
         # instead of scikit-learn LBFGS use FCNNs with AdamW
-<<<<<<< HEAD
-        input_shape, output_shape = features[0].shape[0], targets.max().item() + 1
-=======
->>>>>>> 396f8073
         wd_list = np.logspace(-6, 2, num=97).tolist()
         wd_list_init = np.logspace(-6, 2, num=7).tolist()
         wd_init_idx = [i for i, val in enumerate(wd_list) if val in wd_list_init]
